--- conflicted
+++ resolved
@@ -10,15 +10,11 @@
       - master
   pull_request:
     branches:
-<<<<<<< HEAD
-    - '*'
-=======
       - master
     types:
       - opened
       - reopened
       - synchronize
->>>>>>> e830c75e
 
   schedule:
     - cron: '0 0 * * 0' # run at midnight every Sunday
@@ -100,11 +96,7 @@
       
       - name: Download Lock File
         run:  wget -q https://raw.githubusercontent.com/tardis-sn/carsus/master/conda-${{ matrix.label }}.lock
-<<<<<<< HEAD
-      
-=======
 
->>>>>>> e830c75e
       - name: Generate Cache Key
         run: | 
           file_hash=$(cat conda-${{ matrix.label}}.lock | shasum -a 256 | cut -d' ' -f1)
