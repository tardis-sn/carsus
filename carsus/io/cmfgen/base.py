import logging
import pathlib

import astropy.units as u
import numpy as np
import pandas as pd
import roman
import yaml
from scipy import interpolate

from carsus import __path__ as CARSUS_PATH
from carsus.io.base import BaseParser
from carsus.util import convert_atomic_number2symbol, parse_selected_species

from .util import *

logger = logging.getLogger(__name__)


class CMFGENEnergyLevelsParser(BaseParser):
    """
    Description
    ----------
    base : pandas.DataFrame
    header : dict

    Methods
    -------
    load(fname)
        Parses the input file and stores the result in the `base` attribute.
    """

    def load(self, fname):
        header = parse_header(fname)
        skiprows, _ = find_row(fname, "Number of transitions")
        nrows = int(header["Number of energy levels"])
        config = {
            "header": None,
            "index_col": False,
            "sep": "\s+",
            "skiprows": skiprows,
            "nrows": nrows,
            "engine": "python",
        }

        try:
            df = pd.read_csv(fname, **config)

        except pd.errors.EmptyDataError:
            df = pd.DataFrame(columns=columns)
            logger.warning(f"Empty table: `{fname}`.")

        if df.shape[1] == 10:
            # Read column names and split them keeping just one space (e.g. '10^15 Hz')
            _, columns = find_row(fname, "E(cm^-1)", "Lam")
            columns = columns.split("  ")
            columns = [c.rstrip().lstrip() for c in columns if c != ""]
            columns = ["label"] + columns
            df.columns = columns

        elif df.shape[1] == 7:
            df.columns = ["label", "g", "E(cm^-1)", "eV", "Hz 10^15", "Lam(A)", "ID"]

        elif df.shape[1] == 6:
            df.columns = ["label", "g", "E(cm^-1)", "Hz 10^15", "Lam(A)", "ID"]

        elif df.shape[1] == 5:
            df.columns = ["label", "g", "E(cm^-1)", "eV", "ID"]

        else:
            logger.warning(f"Unknown column format: `{fname}`.")

        self.base = df
        self.header = header
        # Re-calculate Lam(A) values
        self.base["Lam(A)"] = self.calc_Lam_A()

    def calc_Lam_A(self):
        """
        Calculate and replace column `Lam(A)`.
        """

        level_ionization_threshold = (
            float(self.header["Ionization energy"]) - self.base["E(cm^-1)"]
        )

        return (level_ionization_threshold.values / u.cm).to(
            "Angstrom", equivalencies=u.spectral()
        )


class CMFGENOscillatorStrengthsParser(BaseParser):
    """
    Description
    ----------
    base : pandas.DataFrame
    header : dict

    Methods
    -------
    load(fname)
        Parses the input file and stores the result in the `base` attribute.
    """

    def load(self, fname):
        header = parse_header(fname)
        skiprows, _ = find_row(fname, "Transition", "Lam")
        skiprows += 1

        # Parse only tables listed increasing lower level i, e.g. `FE/II/24may96/osc_nahar.dat`
        nrows = int(header["Number of transitions"])
        config = {
            "header": None,
            "index_col": False,
            "sep": "\s*\|\s*|-?\s+-?\s*|(?<=[^ED\s])-(?=[^\s])",
            "skiprows": skiprows,
            "nrows": nrows,
            "engine": "python",
        }

        columns = [
            "label_lower",
            "label_upper",
            "f",
            "A",
            "Lam(A)",
            "i",
            "j",
            "Lam(obs)",
            "% Acc",
        ]

        try:
            df = pd.read_csv(fname, **config)

        except pd.errors.EmptyDataError:
            df = pd.DataFrame(columns=columns)
            logger.warning(f"Empty table: `{fname}`.")

        if df.shape[1] == 9:
            df.columns = columns

        # These files have 9-column, but the current regex produces 10 columns
        elif df.shape[1] == 10:
            df.columns = columns + ["?"]
            df = df.drop(columns=["?"])

        elif df.shape[1] == 8:
            df.columns = columns[:7] + ["#"]
            df = df.drop(columns=["#"])
            df["Lam(obs)"] = np.nan
            df["% Acc"] = np.nan

        else:
            logger.warning(f"Unknown column format: `{fname}`.")

        if df.shape[0] > 0 and "D" in str(df["f"][0]):
            df["f"] = df["f"].map(to_float)
            df["A"] = df["A"].map(to_float)

        self.base = df
        self.header = header


class CMFGENCollisionalStrengthsParser(BaseParser):
    """
    Description
    ----------
    base : pandas.DataFrame
    header : dict

    Methods
    -------
    load(fname)
        Parses the input file and stores the result in the `base` attribute.
    """

    def load(self, fname):
        header = parse_header(fname)
        skiprows, _ = find_row(fname, "ransition\T")
        config = {
            "header": None,
            "index_col": False,
            "sep": "\s*-?\s+-?|(?<=[^edED])-|(?<=[FDPS]e)-",
            "skiprows": skiprows,
            "engine": "python",
        }

        # FIXME: expensive solution for two files containing more than one
        # table: `ARG/III/19nov07/col_ariii` & `HE/II/5dec96/he2col.dat`
        end, _ = find_row(fname, "Johnson values:", "dln_OMEGA_dlnT", how="OR")

        if end is not None:
            config["nrows"] = end - config["skiprows"] - 2

        try:
            _, columns = find_row(fname, "ransition\T")
            columns = columns.split()

            # NOTE: Comment next line when trying new regexes
            columns = [
                np.format_float_scientific(to_float(x) * 1e04, precision=4)
                for x in columns[1:]
            ]
            config["names"] = ["label_lower", "label_upper"] + columns

        # FIXME: some files have no column names nor header
        except AttributeError:
            logger.warning(f"Unknown column format: `{fname}`.")

        try:
            df = pd.read_csv(fname, **config)
            for c in df.columns[2:]:  # This is done column-wise on purpose
                try:
                    df[c] = df[c].astype("float64")

                except ValueError:
                    df[c] = df[c].map(to_float).astype("float64")

        except pd.errors.EmptyDataError:
            df = pd.DataFrame()
            logger.warning(f"Empty table: `{fname}`.")

        self.base = df
        self.header = header


class CMFGENPhoCrossSectionsParser(BaseParser):
    """
    Description
    ----------
    base : list of pandas.DataFrame
    header : dict

    Methods
    -------
    load(fname)
        Parses the input file and stores the result in the `base` attribute.
    """

    def _table_gen(self, f):
        """Yields a cross section table for a single energy level target.

        Parameters
        ----------
        f : file buffer

        Yields
        -------
        pd.DataFrame
            DataFrame with attached metadata.
        """

        label_key = "Configuration name"
        type_key = "Type of cross-section"
        num_key = "Number of cross-section points"

        data = []
        meta = {}

        for line in f:

            try:
                value = line.split()[0]

            except IndexError:
                continue

            if f"!{label_key}" in line:
                meta[f"{label_key}"] = value

            if f"!{type_key}" in line:
                meta[f"{type_key}"] = int(value)

            if f"!{num_key}" in line:
                n_points = int(value)
                for i in range(n_points):

                    values = f.readline().split()
                    if len(values) == 8:  # Verner & Yakolev (1995) ground state fits
                        data.append(
                            list(map(int, values[:2])) + list(map(to_float, values[2:]))
                        )

                        if i == n_points / len(values) - 1:
                            break

                    else:
                        data.append(map(to_float, values))

                meta[f"{num_key}"] = n_points
                break

        arr = np.array(data)
        yield arr, meta

    def load(self, fname):

        data = []
        header = parse_header(fname)
        with open_cmfgen_file(fname) as f:
            while True:

                arr, meta_ = next(self._table_gen(f), None)
                df = pd.DataFrame.from_records(arr)

                if df.empty:
                    break

                elif df.shape[1] == 2:
                    columns = ["energy", "sigma"]

                elif df.shape[1] == 1:
                    columns = ["fit_coeff"]

                elif df.shape[1] == 8:  # Verner & Yakolev (1995) ground state fits
                    columns = ["n", "l", "E", "E_0", "sigma_0", "y(a)", "P", "y(w)"]

                else:
                    logger.warning(f"Unknown column format: `{fname}`.")

                df.columns = columns
                df.attrs = meta_
                data.append(df)

        self.base = data
        self.header = header


class CMFGENHydLParser(BaseParser):
    """
    Parser for the CMFGEN hydrogen photoionization cross sections.

    Attributes
    ----------
    base : pandas.DataFrame, dtype float
        Photoionization cross section table for hydrogen. Values are the
        common logarithm (i.e. base 10) of the cross section in units cm^2.
        Indexed by the principal quantum number n and orbital quantum
        number l.
        Columns are the frequencies for the cross sections. Given in units
        of the threshold frequency for photoionization.
    header : dict

    Methods
    -------
    load(fname)
        Parses the input file and stores the result in the `base` attribute.
    """

    nu_ratio_key = "L_DEL_U"

    def load(self, fname):
        header = parse_header(fname)
        self.header = header
        self.max_l = self.get_max_l()

        self.num_xsect_nus = int(header["Number of values per cross-section"])
        nu_ratio = 10 ** float(header[self.nu_ratio_key])
        nus = np.power(
            nu_ratio, np.arange(self.num_xsect_nus)
        )  # in units of the threshold frequency

        skiprows, _ = find_row(fname, self.nu_ratio_key)
        skiprows += 1

        data = []
        indexes = []
        with open(fname, mode="r") as f:
            for i in range(skiprows):
                f.readline()
            while True:
                n, l, log10x_sect = next(self._table_gen(f), None)
                indexes.append((n, l))
                data.append(log10x_sect)
                if l == self.max_l:
                    break

        index = pd.MultiIndex.from_tuples(indexes, names=["n", "l"])
        self.base = pd.DataFrame(data, index=index, columns=nus)
        self.base.columns.name = "nu / nu_0"

    def _table_gen(self, f):
        """Yields a logarithmic cross section table for a hydrogen level.

        Parameters
        ----------
        f : file buffer

        Yields
        -------
        int
            Principal quantum number n.
        int
            Principal quantum number l.
        numpy.ndarray, dtype float
            Photoionization cross section table. Values are the common
            logarithm (i.e. base 10) of the cross section in units cm^2.
        """
        line = f.readline()
        n, l, num_entries = self.parse_table_header_line(line)
        assert num_entries == self.num_xsect_nus

        log10_xsect = []
        while True:
            line = f.readline()
            if not line.strip():  # This is the end of the current table
                break
            log10_xsect += [float(entry) for entry in line.split()]

        log10_xsect = np.array(log10_xsect)
        assert len(log10_xsect) == self.num_xsect_nus

        yield n, l, log10_xsect

    @staticmethod
    def parse_table_header_line(line):
        return [int(entry) for entry in line.split()]

    def get_max_l(self):
        return int(self.header["Maximum principal quantum number"]) - 1


class CMFGENHydGauntBfParser(CMFGENHydLParser):
    """
    Parser for the CMFGEN hydrogen bound-free gaunt factors.

    Attributes
    ----------
    base : pandas.DataFrame, dtype float
        Bound-free gaunt factors for hydrogen.
        Indexed by the principal quantum number n.
        Columns are the frequencies for the gaunt factors. Given in units of
        the threshold frequency for photoionization.
    header : dict

    Methods
    -------
    load(fname)
        Parses the input file and stores the result in the `base` attribute.
    """

    nu_ratio_key = "N_DEL_U"

    @staticmethod
    def parse_table_header_line(line):
        line_split = [int(entry) for entry in line.split()]
        n, l, num_entries = (
            line_split[0],
            line_split[0],
            line_split[1],
        )  # use n as mock l value
        return n, l, num_entries

    def load(self, fname):
        super().load(fname)
        self.base.index = self.base.index.droplevel("l")

    def get_max_l(self):
        return int(self.header["Maximum principal quantum number"])


class CMFGENReader:
    """
    Class for extracting levels and lines from CMFGEN.

    Mimics the GFALLReader class.

    Attributes
    ----------
    levels : DataFrame
    lines : DataFrame
    collisions : DataFrame

    """

    def __init__(
        self,
        data,
        priority=10,
        collisions=False,
        temperature_grid=None,
        drop_mismatched_labels=False,
    ):
        """
        Parameters
        ----------
        data : dict
            Dictionary containing one dictionary per species with
            keys `levels` and `lines`.
        collisions : bool
            Option to calculate collisional data, by default False.
        priority: int, optional
            Priority of the current data source, by default 10.
        temperature_grid : array/list of numbers, optional
            Temperatures to have in the collision dataframe. The collision dataframe
            will have all the temperatures from the CMFGEN dataset by default.

        """
        self.priority = priority
        self.ions = list(data.keys())
        self._get_levels_lines(data)
        if collisions:
            self.collisions, self.collisional_metadata = self._get_collisions(
                data,
                temperature_grid=temperature_grid,
                drop_mismatched_labels=drop_mismatched_labels,
            )

    @classmethod
    def from_config(
        cls,
        ions,
        atomic_path,
        priority=10,
        ionization_energies=False,
        cross_sections=False,
        config_yaml=None,
        collisions=False,
        temperature_grid=None,
        drop_mismatched_labels=False,
    ):
        ATOMIC_PATH = pathlib.Path(atomic_path)
        if config_yaml is not None:
            YAML_PATH = pathlib.Path(config_yaml).as_posix()

        else:
            YAML_PATH = (
                pathlib.Path(CARSUS_PATH[0])
                .joinpath("data", "cmfgen_config.yml")
                .as_posix()
            )

        data = {}
        with open(YAML_PATH) as f:
            conf = yaml.load(f, Loader=yaml.FullLoader)
            ions = parse_selected_species(ions)

            if cross_sections and (1, 0) not in ions:
                logger.warning("Selecting H 0 required to ingest cross-sections.")
                ions.insert(0, (1, 0))

            for ion in ions:
                symbol = convert_atomic_number2symbol(ion[0])

                try:
                    ion_keys = conf["atom"][symbol]["ion_charge"][ion[1]]
                    BASE_PATH = ATOMIC_PATH.joinpath(
                        CMFGEN_ATOM_DICT[symbol],
                        roman.toRoman(ion[1] + 1),
                        ion_keys["date"],
                    )

                    logger.info(f"Configuration schema found for {symbol} {ion[1]}.")

                except KeyError:
                    raise KeyError(f'Configuration schema missing for {symbol} {ion[1]}.'
                                    'Please check the CMFGEN configuration file: carsus/data/cmfgen_config.yml'
                    )

                osc_fname = BASE_PATH.joinpath(ion_keys["osc"]).as_posix()
                col_fname = BASE_PATH.joinpath(ion_keys["col"]).as_posix()

                data[ion] = {}

                lvl_parser = CMFGENEnergyLevelsParser(osc_fname)
                lns_parser = CMFGENOscillatorStrengthsParser(osc_fname)
                data[ion]["levels"] = lvl_parser.base.copy()
                data[ion]["lines"] = lns_parser.base.copy()

                if collisions:
                    col_parser = CMFGENCollisionalStrengthsParser(col_fname)
                    data[ion]["collisions"] = col_parser.base.copy()

                if ionization_energies:
                    data[ion]["ionization_energy"] = float(
                        lvl_parser.header["Ionization energy"]
                    )

                if cross_sections:
                    pho_flist = []
                    try:
                        for j, k in enumerate(ion_keys["pho"]):
                            pho_fname = BASE_PATH.joinpath(
                                ion_keys["pho"][j]
                            ).as_posix()
                            pho_flist.append(pho_fname)

                    except KeyError:
                        logger.warning(f"No `pho` data for {symbol} {ion[1]}.")

                    data[ion]["cross_sections"] = []
                    for l in pho_flist:
                        pho_parser = CMFGENPhoCrossSectionsParser(l)
                        data[ion]["cross_sections"].append(pho_parser.base)

                    if ion == (1, 0):
                        hyd_fname = BASE_PATH.joinpath("hyd_l_data.dat").as_posix()
                        gbf_fname = BASE_PATH.joinpath("gbf_n_data.dat").as_posix()

                        hyd_parser = CMFGENHydLParser(hyd_fname)
                        gbf_parser = CMFGENHydGauntBfParser(gbf_fname)

                        data[ion]["hyd"] = hyd_parser.base
                        data[ion]["gbf"] = gbf_parser.base

        return cls(data, priority, collisions, temperature_grid, drop_mismatched_labels)

    @staticmethod
    def cross_sections_squeeze(
        reader_phixs,
        ion_levels,
        hyd_phixs_energy_grid_ryd,
        hyd_phixs,
        hyd_gaunt_energy_grid_ryd,
        hyd_gaunt_factor,
    ):
        """
        Makes a single, uniform table of cross-sections from individual DataFrames
        based on cross-section types and their respective papers.
        """

        phixs_table_list = []
        n_targets = len(reader_phixs)

        for i in range(n_targets):

            target = reader_phixs[i]
            lower_level_label = target.attrs["Configuration name"]
            cross_section_type = target.attrs["Type of cross-section"]

            # Remove the "[J]" term from J-splitted levels labels
            ion_levels["label"] = ion_levels["label"].str.rstrip("]")
            ion_levels["label"] = ion_levels["label"].str.split("[", expand=True)

            try:
                match = ion_levels.set_index("label").loc[[lower_level_label]]

            except KeyError:
                logger.warning(f"Level not found: '{lower_level_label}'.")
                continue

            lambda_angstrom = match["Lam(A)"].tolist()
            level_number = (match["ID"] - 1).tolist()

<<<<<<< HEAD
            # Get statistical weights for J-splitted levels
            match["w"] = match["g"] / match.sum()["g"]
            w = match["w"].tolist()

=======
>>>>>>> 2324c4ae
            # match is > 1 just for J-splitted levels
            for j in range(len(match)):
                threshold_energy_ryd = (
                    HC_IN_EV_ANGSTROM / lambda_angstrom[j] / RYD_TO_EV
                )

                if cross_section_type == CrossSectionType.CONSTANT_ZERO:
                    phixs_table = get_null_phixs_table(threshold_energy_ryd)

                elif cross_section_type in [
                    CrossSectionType.POINTS_TABLE,
                    CrossSectionType.OPACITY_PROJECT_SC,
                    CrossSectionType.OPACITY_PROJECT_SC_SM,
                ]:

                    diff = target["energy"].diff().dropna()
                    assert (diff >= 0).all()

                    energy = (target["energy"] * threshold_energy_ryd).values
                    sigma = target["sigma"].values
                    phixs_table = np.column_stack((energy, sigma))

                elif cross_section_type in [
                    CrossSectionType.SEATON_FITS,
                    CrossSectionType.SEATON_FITS_OFFSET,
                ]:

                    fit_coeff_list = target["fit_coeff"].to_list()

                    if len(fit_coeff_list) not in [1, 3, 4]:
                        logger.warning(
                            f"Inconsistent number of fit coefficients for '{lower_level_label}'."
                        )
                        continue

                    if len(fit_coeff_list) == 1 and fit_coeff_list[0] == 0.0:
                        phixs_table = get_null_phixs_table(threshold_energy_ryd)

                    else:
                        phixs_table = get_seaton_phixs_table(
                            threshold_energy_ryd, *fit_coeff_list
                        )

                elif cross_section_type == CrossSectionType.HYDROGENIC_PURE_N_LEVEL:
                    fit_coeff_list = target["fit_coeff"].to_list()

                    if len(fit_coeff_list) != 2:
                        logger.warning(
                            f"Inconsistent number of fit coefficients for '{lower_level_label}'."
                        )
                        continue

                    scale, n = fit_coeff_list
                    phixs_table = scale * get_hydrogenic_n_phixs_table(
                        hyd_gaunt_energy_grid_ryd,
                        hyd_gaunt_factor,
                        threshold_energy_ryd,
                        n,
                    )

                elif cross_section_type in [
                    CrossSectionType.HYDROGENIC_SPLIT_L,
                    CrossSectionType.HYDROGENIC_SPLIT_L_OFFSET,
                ]:

                    fit_coeff_list = target["fit_coeff"].to_list()
                    fit_coeff_list[0:3] = [int(x) for x in fit_coeff_list[0:3]]

                    if len(fit_coeff_list) not in [3, 4]:
                        logger.warning(
                            f"Inconsistent number of fit coefficients for '{lower_level_label}'."
                        )
                        continue

                    phixs_table = get_hydrogenic_nl_phixs_table(
                        hyd_phixs_energy_grid_ryd,
                        hyd_phixs,
                        threshold_energy_ryd,
                        *fit_coeff_list,
                    )

                elif cross_section_type == CrossSectionType.OPACITY_PROJECT_FITS:
                    fit_coeff_list = target["fit_coeff"].to_list()

                    if len(fit_coeff_list) != 5:
                        logger.warning(
                            f"Inconsistent number of fit coefficients for '{lower_level_label}'."
                        )
                        continue

                    phixs_table = get_opproject_phixs_table(
                        threshold_energy_ryd, *fit_coeff_list
                    )

                elif cross_section_type == CrossSectionType.HUMMER_HEI_FITS:
                    fit_coeff_list = target["fit_coeff"].to_list()

                    if len(fit_coeff_list) != 8:
                        logger.warning(
                            f"Inconsistent number of fit coefficients for '{lower_level_label}'."
                        )
                        continue

                    phixs_table = get_hummer_phixs_table(
                        threshold_energy_ryd, *fit_coeff_list
                    )

                elif cross_section_type == CrossSectionType.VERNER_YAKOLEV_GS_FITS:
                    fit_coeff_table = target

                    if fit_coeff_table.shape[1] != 8:
                        logger.warning(
                            f"Inconsistent number of fit coefficients for '{lower_level_label}'."
                        )
                        continue

                    phixs_table = get_vy95_phixs_table(
                        threshold_energy_ryd, fit_coeff_table
                    )

                elif cross_section_type == CrossSectionType.LEIBOWITZ_CIV_FITS:
                    fit_coeff_list = target["fit_coeff"].tolist()

                    if len(fit_coeff_list) != 6:
                        logger.warning(
                            f"Inconsistent number of fit coefficients for '{lower_level_label}'."
                        )
                        continue

                    try:
                        phixs_table = get_leibowitz_phixs_table(
                            threshold_energy_ryd, *fit_coeff_list
                        )

                    except NotImplementedError:
                        logger.warning(
                            f"Leibowitz's cross-section type 4 not implemented yet."
                        )
                        phixs_table = get_null_phixs_table(threshold_energy_ryd)

                else:
                    logger.warning(
                        f"Unknown cross-section type {cross_section_type} for configuration '{lower_level_label}'."
                    )
                    continue

<<<<<<< HEAD
                df = pd.DataFrame(phixs_table, columns=["energy", "sigma"])
                df["level_index"] = level_number[j]
                df["sigma"] = w[j] * df["sigma"]
=======
                df = pd.DataFrame(phixs_table, columns=['energy', 'sigma'])
                df['level_index'] = level_number[j]
>>>>>>> 2324c4ae

                phixs_table_list.append(df)

        ion_phixs_table = pd.concat(phixs_table_list)

        return ion_phixs_table

    def _get_levels_lines(self, data):
        """
        Generates `levels`, `lines` and (optionally) `ionization_energies` and
        `collisions` DataFrames.
        """

        lvl_list = []
        lns_list = []
        ioz_list = []
        pxs_list = []

        for ion, reader in data.items():
            atomic_number = ion[0]
            ion_charge = ion[1]

            symbol = convert_atomic_number2symbol(ion[0])
            logger.info(f"Loading atomic data for {symbol} {ion[1]}.")

            lvl = reader["levels"].copy()
            # some ID's have negative values (theoretical?)
            lvl.loc[lvl["ID"] < 0, "method"] = "theor"
            lvl.loc[lvl["ID"] > 0, "method"] = "meas"
            lvl["ID"] = np.abs(lvl["ID"])
            lvl_id = lvl.set_index("ID")

            lvl["atomic_number"] = atomic_number
            lvl["ion_charge"] = ion_charge
            lvl_list.append(lvl)

            lns = reader["lines"].copy()
            lns = lns.set_index(["i", "j"])
            lns["energy_lower"] = lvl_id["E(cm^-1)"].reindex(lns.index, level=0).values
            lns["energy_upper"] = lvl_id["E(cm^-1)"].reindex(lns.index, level=1).values
            lns["g_lower"] = lvl_id["g"].reindex(lns.index, level=0).values
            lns["g_upper"] = lvl_id["g"].reindex(lns.index, level=1).values
            lns["j_lower"] = (lns["g_lower"] - 1) / 2
            lns["j_upper"] = (lns["g_upper"] - 1) / 2
            lns["atomic_number"] = atomic_number
            lns["ion_charge"] = ion_charge
            lns = lns.reset_index()
            lns_list.append(lns)

            if "ionization_energy" in reader.keys():
                ioz_list.append(
                    {
                        "atomic_number": ion[0],
                        "ion_charge": ion[1],
                        "ionization_energy": reader["ionization_energy"],
                    }
                )

            if "cross_sections" in reader.keys():
                if ion == (1, 0):

                    # Extracted from the header of HYD files since the `data` object
                    # passed to this method does not contain header information.

                    n_levels = 30
                    l_points, l_start_u, l_del_u = 97, 0.0, 0.041392685
                    n_points, n_start_u, n_del_u = 145, 0.0, 0.041392685

                    hyd = reader["hyd"].apply(lambda x: 10 ** (8 + x))
                    gbf = reader["gbf"]

                    hyd_phixs, hyd_phixs_energy_grid_ryd = {}, {}
                    hyd_gaunt_factor, hyd_gaunt_energy_grid_ryd = {}, {}

                    for n in range(1, n_levels + 1):

                        lambda_angstrom = lvl.loc[n - 1, "Lam(A)"]
                        e_threshold_ev = HC_IN_EV_ANGSTROM / lambda_angstrom

                        hyd_gaunt_energy_grid_ryd[n] = [
                            e_threshold_ev / RYD_TO_EV * 10 ** (n_start_u + n_del_u * i)
                            for i in range(n_points)
                        ]
                        hyd_gaunt_factor[n] = gbf.loc[n].tolist()

                        for l in range(0, n):
                            hyd_phixs_energy_grid_ryd[(n, l)] = [
                                e_threshold_ev
                                / RYD_TO_EV
                                * 10 ** (l_start_u + l_del_u * i)
                                for i in range(l_points)
                            ]
                            hyd_phixs[(n, l)] = hyd.loc[(n, l)].tolist()

                pxs = self.cross_sections_squeeze(
                    reader["cross_sections"][0],
                    lvl.copy(),
                    hyd_phixs_energy_grid_ryd,
                    hyd_phixs,
                    hyd_gaunt_energy_grid_ryd,
                    hyd_gaunt_factor,
                )
                pxs["atomic_number"] = ion[0]
                pxs["ion_charge"] = ion[1]
                pxs_list.append(pxs)

        levels = pd.concat(lvl_list)
        levels["priority"] = self.priority
        levels = levels.reset_index(drop=False)
        levels = levels.rename(
            columns={"label": "label", "E(cm^-1)": "energy", "index": "level_index"}
        )
        levels["j"] = (levels["g"] - 1) / 2
        levels = levels.set_index(["atomic_number", "ion_charge", "level_index"])
        levels = levels[["energy", "j", "label", "method", "priority"]]

        lines = pd.concat(lns_list)
        lines = lines.rename(columns={"Lam(A)": "wavelength"})
        lines["wavelength"] = u.Quantity(lines["wavelength"], "AA").to("nm").value
        lines["level_index_lower"] = lines["i"] - 1
        lines["level_index_upper"] = lines["j"] - 1
        lines["gf"] = lines["f"] * lines["g_lower"]
        lines = lines.set_index(
            ["atomic_number", "ion_charge", "level_index_lower", "level_index_upper"]
        )
        lines = lines[
            ["energy_lower", "energy_upper", "gf", "j_lower", "j_upper", "wavelength"]
        ]

        if "ionization_energy" in reader.keys():
            ionization_energies = pd.DataFrame.from_records(ioz_list)
            ionization_energies["ionization_energy"] = (
                (ionization_energies["ionization_energy"].values / u.cm)
                .to("eV", equivalencies=u.spectral())
                .value
            )
            ionization_energies = ionization_energies.set_index(
                ["atomic_number", "ion_charge"]
            ).squeeze()
            self.ionization_energies = ionization_energies

        if "cross_sections" in reader.keys():
            cross_sections = pd.concat(pxs_list)
            cross_sections = cross_sections.set_index(
                ["atomic_number", "ion_charge", "level_index"]
            )
            self.cross_sections = cross_sections.sort_index()

        self.levels = levels
        self.lines = lines

        return

    def _get_collisions(
        self, data, temperature_grid=None, drop_mismatched_labels=False
    ):
        """
        Generate the `collisions` DataFrame.

        Parameters
        ----------
        data : dict
           Dictionary containing one dictionary per species with
           keys `levels` and `lines`.
        temperature_grid : array/list of numbers, optional
            Temperatures to have in the collision dataframe. The collision dataframe
            will have all the temperatures from the CMFGEN dataset by default.
        """
        col_list, t_grid = [], []
        levels_combine = self.levels.copy().reset_index()
        label_ind_mapping = {
            label: index
            for label, index in zip(levels_combine.label, levels_combine.level_index)
        }

        for ion, data_dict in data.items():
            levels = data_dict["levels"].copy()
            collisions = data_dict["collisions"].copy()

            label_g_mapping = {label: g for label, g in zip(levels.label, levels.g)}
            missing_labels = set()

            gi, lower_level_index, upper_level_index = [], [], []

            for ll, ul in zip(collisions.label_lower, collisions.label_upper):
                if ll in label_ind_mapping:
                    lower_level_index.append(label_ind_mapping[ll])
                else:
                    if not drop_mismatched_labels:
                        raise KeyError(
                            f"Label {ll} for ion {ion} could not be mapped. "
                            "Please check the atomic data files."
                        )
                    missing_labels.add(ll)
                    lower_level_index.append(np.nan)

                if ll in label_g_mapping:
                    gi.append(label_g_mapping[ll])
                else:
                    if not drop_mismatched_labels:
                        raise KeyError(
                            f"Label {ll} for ion {ion} could not be mapped. "
                            "Please check the atomic data files."
                        )
                    missing_labels.add(ll)
                    gi.append(np.nan)

                if ul in label_ind_mapping:
                    upper_level_index.append(label_ind_mapping[ul])
                else:
                    if ul != "I":
                        if not drop_mismatched_labels:
                            raise KeyError(
                                f"Label {ul} for ion {ion} could not be mapped. "
                                "Please check the atomic data files."
                            )
                        missing_labels.add(ul)
                    else:
                        logger.info("Dropping collisional ionization data.")

                    upper_level_index.append(np.nan)

            if missing_labels:
                logger.info(
                    f"Entries having label(s): {', '.join(missing_labels)} will be dropped for ion: {ion}."
                )

            collisions["level_number_lower"] = lower_level_index
            collisions["level_number_upper"] = upper_level_index
            collisions["gi"] = gi

            collisions = collisions.dropna(
                subset=["level_number_lower", "level_number_upper"]
            )

            collisions["atomic_number"] = ion[0]
            collisions["ion_number"] = ion[1]
            collisions = collisions.drop(columns=["label_lower", "label_upper"])

            collisions = collisions.astype(
                {
                    "level_number_upper": int,
                    "level_number_lower": int,
                }
            )

            collisions = collisions.set_index(
                [
                    "atomic_number",
                    "ion_number",
                    "level_number_lower",
                    "level_number_upper",
                ]
            )
            # divide the dataframe by gi and remove the column
            collisions = collisions.iloc[:, :-1].div(collisions.gi, axis=0)
            collisions.columns = collisions.columns.astype(float)

            t_grid.extend(collisions.columns)
            col_list.append(collisions)

        if temperature_grid is None:
            temperature_grid = sorted(list(set(t_grid)))

        col_interp = []
        for ion_col_data, ion in zip(col_list, data.keys()):
            ion_col_data_columns = ion_col_data.columns
            interpolated_values = [
                np.interp(
                    x=temperature_grid, xp=ion_col_data_columns, fp=ion_col_data_entry
                )
                for ion_col_data_entry in ion_col_data.values
            ]

            nans_replaced = len(
                np.where(
                    np.logical_or(
                        temperature_grid < ion_col_data_columns[0],
                        temperature_grid > ion_col_data_columns[-1],
                    )
                )[0]
            )
            if nans_replaced:
                logger.info(
                    f"Filling in {nans_replaced} "
                    f"values for ion {ion} that are outside the tabulated "
                    "temperature range using the last tabulated value."
                )

            ion_interp = pd.DataFrame(
                interpolated_values, index=ion_col_data.index, columns=temperature_grid
            )
            col_interp.append(ion_interp)

        collisions = pd.concat(col_interp)
        collisions = collisions[sorted(collisions.columns)]

        metadata = pd.Series(
            {
                "temperatures": collisions.columns.astype(int).values,
                "dataset": "cmfgen",
                "info": "The dataframe values are thermally-averaged effective collision "
                "strengths divided by the statistical weights of the lower levels.",
            }
        )
        collisions.columns = range(collisions.shape[1])

        return collisions, metadata<|MERGE_RESOLUTION|>--- conflicted
+++ resolved
@@ -642,14 +642,7 @@
 
             lambda_angstrom = match["Lam(A)"].tolist()
             level_number = (match["ID"] - 1).tolist()
-
-<<<<<<< HEAD
-            # Get statistical weights for J-splitted levels
-            match["w"] = match["g"] / match.sum()["g"]
-            w = match["w"].tolist()
-
-=======
->>>>>>> 2324c4ae
+            
             # match is > 1 just for J-splitted levels
             for j in range(len(match)):
                 threshold_energy_ryd = (
@@ -796,15 +789,9 @@
                     )
                     continue
 
-<<<<<<< HEAD
                 df = pd.DataFrame(phixs_table, columns=["energy", "sigma"])
                 df["level_index"] = level_number[j]
-                df["sigma"] = w[j] * df["sigma"]
-=======
-                df = pd.DataFrame(phixs_table, columns=['energy', 'sigma'])
-                df['level_index'] = level_number[j]
->>>>>>> 2324c4ae
-
+                
                 phixs_table_list.append(df)
 
         ion_phixs_table = pd.concat(phixs_table_list)
