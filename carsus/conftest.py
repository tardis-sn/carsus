"""Configure Test Suite.

This file is used to configure the behavior of pytest when using the Astropy
test infrastructure. It needs to live inside the package in order for it to
get picked up when running the tests inside an interpreter using
packagename.test

"""

import os

from astropy.version import version as astropy_version

# For Astropy 3.0 and later, we can use the standalone pytest plugin
if astropy_version < "3.0":
    from astropy.tests.pytest_plugins import *  # noqa

    del pytest_report_header
    ASTROPY_HEADER = True
else:
    try:
        from pytest_astropy_header.display import PYTEST_HEADER_MODULES, TESTED_VERSIONS

        ASTROPY_HEADER = True
    except ImportError:
        ASTROPY_HEADER = False


def pytest_configure(config):
    """Configure Pytest with Astropy.

    Parameters
    ----------
    config : pytest configuration

    """
    if ASTROPY_HEADER:
        config.option.astropy_header = True

        # Customize the following lines to add/remove entries from the list of
        # packages for which version numbers are displayed when running the tests.
        PYTEST_HEADER_MODULES.pop("Pandas", None)
        PYTEST_HEADER_MODULES["scikit-image"] = "skimage"

        from . import __version__

        packagename = os.path.basename(os.path.dirname(__file__))
        TESTED_VERSIONS[packagename] = __version__


# Uncomment the last two lines in this block to treat all DeprecationWarnings as
# exceptions. For Astropy v2.0 or later, there are 2 additional keywords,
# as follow (although default should work for most cases).
# To ignore some packages that produce deprecation warnings on import
# (in addition to 'compiler', 'scipy', 'pygments', 'ipykernel', and
# 'setuptools'), add:
#     modules_to_ignore_on_import=['module_1', 'module_2']
# To ignore some specific deprecation warning messages for Python version
# MAJOR.MINOR or later, add:
#     warnings_to_ignore_by_pyver={(MAJOR, MINOR): ['Message to ignore']}
# from astropy.tests.helper import enable_deprecations_as_exceptions  # noqa
# enable_deprecations_as_exceptions()


import pytest
from sqlalchemy import create_engine
from sqlalchemy.orm import Session
from carsus import init_db


def pytest_addoption(parser):
    parser.addoption(
<<<<<<< HEAD
        "--runslow", action="store_true", help="include running slow tests during run"
    )
    parser.addoption(
=======
>>>>>>> 79af39c8
        "--test-db",
        dest="test-db",
        default=None,
        help="filename for the testing database",
    )
    parser.addoption(
        "--refdata", dest="refdata", default=None, help="carsus-refdata folder location"
    )
<<<<<<< HEAD
=======


def pytest_collection_modifyitems(config, items):
    skip_not_with_refdata = pytest.mark.skip(
        reason="carsus-refdata folder location not specified"
    )
    skip_not_with_testdb = pytest.mark.skip(
        reason="filename for the testing database not specified"
    )
    for item in items:
        if "with_refdata" in item.keywords and not config.getoption("--refdata"):
            item.add_marker(skip_not_with_refdata)
        if "with_test_db" in item.keywords and not config.getoption("--test-db"):
            item.add_marker(skip_not_with_testdb)
>>>>>>> 79af39c8


@pytest.fixture
def memory_session():
    session = init_db("sqlite://")
    session.commit()
    return session


@pytest.fixture(scope="session")
def data_dir():
    return os.path.join(os.path.dirname(__file__), "tests", "data")


@pytest.fixture(scope="session")
def test_db_fname(request):
    test_db_fname = request.config.getoption("--test-db")
    if test_db_fname is None:
        pytest.skip("--testing database was not specified")
    else:
        return os.path.expandvars(os.path.expanduser(test_db_fname))


@pytest.fixture(scope="session")
def test_db_url(test_db_fname):
    return "sqlite:///" + test_db_fname


@pytest.fixture(scope="session")
def gfall_fname(data_dir):
    return os.path.join(data_dir, "gftest.all")  # Be III, B IV, N VI


@pytest.fixture(scope="session")
def gfall_http(data_dir):
    url = "https://raw.githubusercontent.com/tardis-sn/carsus/"
    url += "master/carsus/tests/data/gftest.all"
    return url


@pytest.fixture(scope="session")
def vald_fname(data_dir):
    return os.path.join(data_dir, "valdtest.dat")


@pytest.fixture(scope="session")
def nndc_dirname(data_dir):
    return os.path.join(data_dir, "nndc")  # Mn-52, Ni-56


@pytest.fixture(scope="session")
def test_engine(test_db_url):
    return create_engine(test_db_url)


@pytest.fixture
def test_session(test_engine, request):
    # engine.echo=True
    # connect to the database
    connection = test_engine.connect()

    # begin a non-ORM transaction
    trans = connection.begin()

    # bind an individual Session to the connection
    session = Session(bind=connection)

    def fin():
        session.close()
        # rollback - everything that happened with the
        # Session above (including calls to commit())
        # is rolled back.
        trans.rollback()
        # return connection to the Engine
        connection.close()

    request.addfinalizer(fin)

    return session


@pytest.fixture(scope="session")
def refdata_path(request):
    refdata_path = request.config.getoption("--refdata")
    if refdata_path is None:
        pytest.skip("--refdata folder path was not specified")
    else:
        return os.path.expandvars(os.path.expanduser(refdata_path))<|MERGE_RESOLUTION|>--- conflicted
+++ resolved
@@ -70,12 +70,6 @@
 
 def pytest_addoption(parser):
     parser.addoption(
-<<<<<<< HEAD
-        "--runslow", action="store_true", help="include running slow tests during run"
-    )
-    parser.addoption(
-=======
->>>>>>> 79af39c8
         "--test-db",
         dest="test-db",
         default=None,
@@ -84,8 +78,6 @@
     parser.addoption(
         "--refdata", dest="refdata", default=None, help="carsus-refdata folder location"
     )
-<<<<<<< HEAD
-=======
 
 
 def pytest_collection_modifyitems(config, items):
@@ -100,7 +92,6 @@
             item.add_marker(skip_not_with_refdata)
         if "with_test_db" in item.keywords and not config.getoption("--test-db"):
             item.add_marker(skip_not_with_testdb)
->>>>>>> 79af39c8
 
 
 @pytest.fixture
